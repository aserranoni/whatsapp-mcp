--- conflicted
+++ resolved
@@ -18,7 +18,6 @@
 import { TTSIntegration } from './tts-integration.js';
 import { SessionManager, AuthConfigManager } from './auth/index.js';
 import type { 
-<<<<<<< HEAD
   WhatsAppConfig, 
   AudioMessage, 
   TextMessage, 
@@ -27,9 +26,6 @@
   MessageReceivingConfig,
   MessageFilter,
   IncomingMessage
-=======
-  WhatsAppConfig
->>>>>>> f52c08f6
 } from './types.js';
 
 const __filename = fileURLToPath(import.meta.url);
@@ -161,16 +157,13 @@
   private server: Server;
   private whatsappClient: WhatsAppClientWrapper | null = null;
   private ttsIntegration: TTSIntegration;
-<<<<<<< HEAD
   private webhookUrl: string | null = null;
   private webhookSecret: string | null = null;
   private autoResponseRules: any[] = [];
   private subscriptions: Map<string, any> = new Map();
   private monitoredContacts: Set<string> = new Set();
-=======
   private sessionManager: SessionManager;
   private authConfig: import('./auth/index.js').AuthConfig;
->>>>>>> f52c08f6
 
   constructor() {
     this.server = new Server(
@@ -575,7 +568,6 @@
       };
 
       this.whatsappClient = new WhatsAppClientWrapper(config);
-<<<<<<< HEAD
       
       // Enable message receiving with default configuration
       const messageConfig: MessageReceivingConfig = {
@@ -611,10 +603,8 @@
         await messageHandler.initializeStorage();
       }
 
+      console.log(`Loading WhatsApp session: ${sessionInfo.name}`);
       console.log('Initializing WhatsApp client...');
-=======
-      console.log(`Loading WhatsApp session: ${sessionInfo.name}`);
->>>>>>> f52c08f6
       await this.whatsappClient.initialize();
       console.log('WhatsApp client loaded successfully!');
     } catch (error) {
