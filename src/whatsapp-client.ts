--- conflicted
+++ resolved
@@ -2,11 +2,8 @@
 const { Client, LocalAuth, MessageMedia } = pkg;
 
 type WhatsAppClient = InstanceType<typeof Client>;
-<<<<<<< HEAD
 import path from 'path';
-=======
 import qrcode from 'qrcode-terminal';
->>>>>>> 816a65a0
 import fs from 'fs/promises';
 import { 
   AuthConfigManager, 
